--- conflicted
+++ resolved
@@ -246,13 +246,8 @@
 
     uint8_t probe_state;            // 1==success, 0==failed
     float   probe_results[AXES];    // probing results
-<<<<<<< HEAD
-	
-    uint8_t	g28_flag;				// true = complete a G28 move
-=======
 
 	uint8_t	g28_flag;				// true = complete a G28 move
->>>>>>> 50b1a7a2
 	uint8_t	g30_flag;				// true = complete a G30 move
 	uint8_t g10_persist_flag;		//.G10 changed offsets - persist them
 	uint8_t feedhold_requested;		// feedhold character has been received
@@ -365,11 +360,6 @@
 	PROBE_FAILED = 0,				// probe reached endpoint without triggering
 	PROBE_SUCCEDED = 1,				// probe was triggered, cm.probe_results has position
 	PROBE_WAITING					// probe is waiting to be started
-};
-    
-enum cmProbeState {				// applies to cm.probe_state
-    PROBE_FAILED = 0,			// probe reached endpoint without triggering
-    PROBE_SUCCEDED = 1			// probe was triggered, cm.probe_results has position
 };
 
 /* The difference between NextAction and MotionMode is that NextAction is 
@@ -584,14 +574,8 @@
 stat_t cm_set_g30_position(void);								// G30.1
 stat_t cm_goto_g30_position(float target[], float flags[]);		// G30
 
-<<<<<<< HEAD
-stat_t cm_probe_cycle_start(float target[], float flags[]);		// G38.2
-stat_t cm_probe_callback(void);									// G38.2 main loop callback
-//void cm_probe_report_position(float);
-=======
 stat_t cm_straight_probe(float target[], float flags[]);		// G38.2
 stat_t cm_probe_callback(void);									// G38.2 main loop callback
->>>>>>> 50b1a7a2
 
 stat_t cm_set_coord_system(uint8_t coord_system);				// G54 - G59
 stat_t cm_set_coord_offsets(uint8_t coord_system, float offset[], float flag[]); // G10 L2
@@ -804,4 +788,4 @@
 }
 #endif
 
-#endif // End of include guard: CANONICAL_MACHINE_H_ONCE
+#endif // End of include guard: CANONICAL_MACHINE_H_ONCE