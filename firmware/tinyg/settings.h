--- conflicted
+++ resolved
@@ -1,64 +1,3 @@
-<<<<<<< HEAD
-/*
- * settings.h - default runtime settings
- * This file is part of the TinyG project
- *
- * Copyright (c) 2010 - 2013 Alden S. Hart Jr.
- *
- * This file ("the software") is free software: you can redistribute it and/or modify
- * it under the terms of the GNU General Public License, version 2 as published by the
- * Free Software Foundation. You should have received a copy of the GNU General Public
- * License, version 2 along with the software.  If not, see <http://www.gnu.org/licenses/>.
- *
- * As a special exception, you may use this file as part of a software library without
- * restriction. Specifically, if other files instantiate templates or use macros or
- * inline functions from this file, or you compile this file and link it with  other
- * files to produce an executable, this file does not by itself cause the resulting
- * executable to be covered by the GNU General Public License. This exception does not
- * however invalidate any other reasons why the executable file might be covered by the
- * GNU General Public License.
- *
- * THE SOFTWARE IS DISTRIBUTED IN THE HOPE THAT IT WILL BE USEFUL, BUT WITHOUT ANY
- * WARRANTY OF ANY KIND, EXPRESS OR IMPLIED, INCLUDING BUT NOT LIMITED TO THE WARRANTIES
- * OF MERCHANTABILITY, FITNESS FOR A PARTICULAR PURPOSE AND NONINFRINGEMENT. IN NO EVENT
- * SHALL THE AUTHORS OR COPYRIGHT HOLDERS BE LIABLE FOR ANY CLAIM, DAMAGES OR OTHER
- * LIABILITY, WHETHER IN AN ACTION OF CONTRACT, TORT OR OTHERWISE, ARISING FROM, OUT OF
- * OR IN CONNECTION WITH THE SOFTWARE OR THE USE OR OTHER DEALINGS IN THE SOFTWARE.
- */
-/*	The values in this file are the default settings that are loaded into a virgin EEPROM, 
- *	and can be changed using the config commands. After initial load the EEPROM values 
- *	(or changed values) are used.
- *
- *	System and hardware settings that you shouldn't need to change are in hardware.h  
- *	Application settings that also shouldn't need to be changed are in tinyg.h
- */
-
-#ifndef SETTINGS_H_ONCE
-#define SETTINGS_H_ONCE
-
-/**** GENERAL SETTINGS ******************************************************/
-
-// **** PLEASE NOTE **** Any of these may be overridden in machine profiles
-// Do not assume these are the effective settings. Check the machine profile 
-
-// Machine configuration settings
-#define CHORDAL_TOLERANCE 			0.001			// chord accuracy for arc drawing
-#define SWITCH_TYPE 				SW_TYPE_NORMALLY_OPEN// one of: SW_TYPE_NORMALLY_OPEN, SW_TYPE_NORMALLY_CLOSED
-#define MOTOR_IDLE_TIMEOUT			2.00			// seconds to maintain motor at full power before idling
-#define MOTOR_POWER_LEVEL			25				// default motor power level (ARM only)
-
-// Communications and reporting settings
-#define COMM_MODE					JSON_MODE		// one of: TEXT_MODE, JSON_MODE
-#define NETWORK_MODE				NETWORK_STANDALONE
-#define TEXT_VERBOSITY				TV_VERBOSE		// one of: TV_SILENT, TV_VERBOSE
-
-#define JSON_VERBOSITY				JV_MESSAGES		// one of: JV_SILENT, JV_FOOTER, JV_CONFIGS, JV_MESSAGES, JV_LINENUM, JV_VERBOSE
-//#define JSON_VERBOSITY				JV_VERBOSE		// one of: JV_SILENT, JV_FOOTER, JV_CONFIGS, JV_MESSAGES, JV_LINENUM, JV_VERBOSE
-#define JSON_FOOTER_DEPTH			0				// 0 = new style, 1 = old style
-
-#define SR_VERBOSITY				SR_FILTERED		// one of: SR_OFF, SR_FILTERED, SR_VERBOSE
-#define STATUS_REPORT_MIN_MS		100				// milliseconds - enforces a viable minimum
-=======
 /*
  * settings.h - default runtime settings
  * This file is part of the TinyG project
@@ -121,7 +60,6 @@
 //#define SR_VERBOSITY				SR_FILTERED		// one of: SR_OFF, SR_FILTERED, SR_VERBOSE
 #define SR_VERBOSITY				SR_OFF		// one of: SR_OFF, SR_FILTERED, SR_VERBOSE
 #define STATUS_REPORT_MIN_MS		100				// milliseconds - enforces a viable minimum
->>>>>>> d0ab30b9
 #define STATUS_REPORT_INTERVAL_MS	250				// milliseconds - set $SV=0 to disable
 #define SR_DEFAULTS "line","posx","posy","posz","posa","feed","vel","unit","coor","dist","frmo","momo","stat"
 //#define SR_DEFAULTS "line","posx","posy","posz","posa","feed","vel","unit","coor","dist","frmo","stat","momo"
