--- conflicted
+++ resolved
@@ -1,293 +1,281 @@
-/*
- * settings_othermill.h - Other Machine Company Mini Milling Machine
- * This file is part of the TinyG project
- *
- * This file ("the software") is free software: you can redistribute it and/or modify
- * it under the terms of the GNU General Public License, version 2 as published by the
- * Free Software Foundation. You should have received a copy of the GNU General Public
- * License, version 2 along with the software.  If not, see <http://www.gnu.org/licenses/>.
- *
- * As a special exception, you may use this file as part of a software library without
- * restriction. Specifically, if other files instantiate templates or use macros or
- * inline functions from this file, or you compile this file and link it with  other
- * files to produce an executable, this file does not by itself cause the resulting
- * executable to be covered by the GNU General Public License. This exception does not
- * however invalidate any other reasons why the executable file might be covered by the
- * GNU General Public License.
- *
- * THE SOFTWARE IS DISTRIBUTED IN THE HOPE THAT IT WILL BE USEFUL, BUT WITHOUT ANY
- * WARRANTY OF ANY KIND, EXPRESS OR IMPLIED, INCLUDING BUT NOT LIMITED TO THE WARRANTIES
- * OF MERCHANTABILITY, FITNESS FOR A PARTICULAR PURPOSE AND NONINFRINGEMENT. IN NO EVENT
- * SHALL THE AUTHORS OR COPYRIGHT HOLDERS BE LIABLE FOR ANY CLAIM, DAMAGES OR OTHER
- * LIABILITY, WHETHER IN AN ACTION OF CONTRACT, TORT OR OTHERWISE, ARISING FROM, OUT OF
- * OR IN CONNECTION WITH THE SOFTWARE OR THE USE OR OTHER DEALINGS IN THE SOFTWARE.
- */
-/* Note: The values in this file are the default settings that are loaded
- * 		 into a virgin EEPROM, and can be changed using the config commands.
- *		 After initial load the EEPROM values (or changed values) are used.
- *
- *		 System and hardware settings that you shouldn't need to change 
- *		 are in hardware.h  Application settings that also shouldn't need 
- *		 to be changed are in tinyg.h
- */
-
-/***********************************************************************/
-/**** Otherlab OtherMill profile ***************************************/
-/***********************************************************************/
-
-// ***> NOTE: The init message must be a single line with no CRs or LFs 
-#define INIT_MESSAGE "Initializing configs to OMC OtherMill settings"
-
-#define JERK_MAX					500			// 500 million mm/(min^3)
-#define JERK_HOMING					1000		// 1000 million mm/(min^3)		// Jerk during homing needs to stop *fast*
-#define JUNCTION_DEVIATION			0.01		// default value, in mm
-#define JUNCTION_ACCELERATION		100000		// centripetal acceleration around corners
-#define LATCH_VELOCITY				25			// reeeeally slow for accuracy
-
-// WARNING: Older Othermill machines use a 15deg can stack for their Z axis.
-// new machines use a stepper which has the same config as the other axis.
-#define HAS_CANSTACK_Z_AXIS 0
-
-// *** settings.h overrides ***
-// Note: there are some commented test values below
-
-<<<<<<< HEAD
-#undef SR_DEFAULTS
-#define SR_DEFAULTS 			"mpox","mpoy","mpoz","mpoa","ofsx","ofsy","ofsz","ofsa","unit","stat","coor","momo","dist","home","hold","macs","cycs","mots","plan"
-=======
-#undef  SR_DEFAULTS
-#define SR_DEFAULTS  "mpox","mpoy","mpoz","mpoa","ofsx","ofsy","ofsz","ofsa","unit","stat","coor","momo","dist","home","hold","macs","cycs","mots","plan"
->>>>>>> c223739e
-
-#undef	SWITCH_TYPE
-#define SWITCH_TYPE 				SW_TYPE_NORMALLY_CLOSED
-
-#undef	COMM_MODE
-#define COMM_MODE					JSON_MODE
-
-#undef	JSON_VERBOSITY
-<<<<<<< HEAD
-#define JSON_VERBOSITY			JV_CONFIGS		// one of: JV_SILENT, JV_FOOTER, JV_CONFIGS, JV_MESSAGES, JV_LINENUM, JV_VERBOSE
-=======
-#define JSON_VERBOSITY				JV_CONFIGS		// one of: JV_SILENT, JV_FOOTER, JV_CONFIGS, JV_MESSAGES, JV_LINENUM, JV_VERBOSE
->>>>>>> c223739e
-
-#undef  JSON_FOOTER_DEPTH
-#define JSON_FOOTER_DEPTH			0				// 0 = new style, 1 = old style
-
-#undef  JSON_SYNTAX_MODE
-#define JSON_SYNTAX_MODE 			JSON_SYNTAX_STRICT
-
-#undef	QUEUE_REPORT_VERBOSITY
-#define QUEUE_REPORT_VERBOSITY		QR_SINGLE
-
-#undef	STATUS_REPORT_VERBOSITY
-#define STATUS_REPORT_VERBOSITY		SR_FILTERED
-<<<<<<< HEAD
-
-#undef SR_VERBOSITY
-#define SR_VERBOSITY				SR_FILTERED
-=======
->>>>>>> c223739e
-
-#undef COM_ENABLE_FLOW_CONTROL
-#define COM_ENABLE_FLOW_CONTROL		FLOW_CONTROL_XON
-
-#undef GCODE_DEFAULT_COORD_SYSTEM
-#undef GCODE_DEFAULT_UNITS 
-#undef GCODE_DEFAULT_PLANE
-#undef GCODE_DEFAULT_COORD_SYSTEM
-#undef GCODE_DEFAULT_PATH_CONTROL
-#undef GCODE_DEFAULT_DISTANCE_MODE
-
-#define GCODE_DEFAULT_UNITS			MILLIMETERS		// MILLIMETERS or INCHES
-#define GCODE_DEFAULT_PLANE			CANON_PLANE_XY	// CANON_PLANE_XY, CANON_PLANE_XZ, or CANON_PLANE_YZ
-#define GCODE_DEFAULT_COORD_SYSTEM	G55				// G54, G55, G56, G57, G58 or G59
-#define GCODE_DEFAULT_PATH_CONTROL 	PATH_CONTINUOUS
-#define GCODE_DEFAULT_DISTANCE_MODE ABSOLUTE_MODE
-
-// *** motor settings ***
-
-#define M4_MOTOR_MAP 			AXIS_X				// 1ma
-#define M4_STEP_ANGLE 			1.8					// 1sa
-#define M4_TRAVEL_PER_REV 		5.08				// 1tr
-#define M4_MICROSTEPS 			8					// 1mi		1,2,4,8
-#define M4_POLARITY 			0					// 1po		0=normal, 1=reversed
-#define M4_POWER_MODE 			0					// 1pm		TRUE=low power idle enabled 
-#define M4_POWER_LEVEL			MOTOR_POWER_LEVEL
-
-#define M3_MOTOR_MAP 			AXIS_Y
-#define M3_STEP_ANGLE 			1.8
-#define M3_TRAVEL_PER_REV 		5.08				// 1tr
-#define M3_MICROSTEPS 			8
-#define M3_POLARITY 			1
-#define M3_POWER_MODE 			0					
-#define M3_POWER_LEVEL			MOTOR_POWER_LEVEL
-
-#define M2_MOTOR_MAP 			AXIS_Z
-#if HAS_CANSTACK_Z_AXIS
-#define M2_STEP_ANGLE 			15
-#define M2_TRAVEL_PER_REV 		1.27254
-#else
-#define M2_STEP_ANGLE 			1.8
-#define M2_TRAVEL_PER_REV 		5.08
-#endif
-#define M2_MICROSTEPS 			8
-#define M2_POLARITY 			1
-#define M2_POWER_MODE 			0					
-#define M2_POWER_LEVEL			MOTOR_POWER_LEVEL
-
-#define M1_MOTOR_MAP 			AXIS_A
-#define M1_STEP_ANGLE 			1.8
-#define M1_TRAVEL_PER_REV 		360					// degrees moved per motor rev
-#define M1_MICROSTEPS 			8
-#define M1_POLARITY 			1			
-#define M1_POWER_MODE 			1					
-#define M1_POWER_LEVEL			MOTOR_POWER_LEVEL
-
-#define M5_POWER_LEVEL			MOTOR_POWER_LEVEL
-#define M6_POWER_LEVEL			MOTOR_POWER_LEVEL
-
-// *** axis settings ***
-
-#define X_AXIS_MODE 			AXIS_STANDARD		// xam		see canonical_machine.h cmAxisMode for valid values
-#define X_VELOCITY_MAX 			1500 				// xvm		G0 max velocity in mm/min
-#define X_FEEDRATE_MAX 			X_VELOCITY_MAX		// xfr 		G1 max feed rate in mm/min
-#define X_TRAVEL_MIN			0					// xtn		minimum travel for soft limits
-#define X_TRAVEL_MAX 			138					// xtr		travel between switches or crashes
-#define X_JERK_MAX 				JERK_MAX			// xjm
-#define X_JUNCTION_DEVIATION	JUNCTION_DEVIATION	// xjd
-#define X_SWITCH_MODE_MIN 		SW_MODE_HOMING		// xsn		SW_MODE_DISABLED, SW_MODE_HOMING, SW_MODE_LIMIT, SW_MODE_HOMING_LIMIT
-#define X_SWITCH_MODE_MAX 		SW_MODE_DISABLED	// xsx		SW_MODE_DISABLED, SW_MODE_HOMING, SW_MODE_LIMIT, SW_MODE_HOMING_LIMIT
-#define X_SEARCH_VELOCITY 		(X_FEEDRATE_MAX/3)	// xsv
-#define X_LATCH_VELOCITY 		LATCH_VELOCITY		// xlv		mm/min
-#define X_LATCH_BACKOFF 		5					// xlb		mm
-#define X_ZERO_BACKOFF 			0					// xzb		mm
-#define X_JERK_HOMING			JERK_HOMING			// xjh
-
-#define Y_AXIS_MODE 			AXIS_STANDARD
-#define Y_VELOCITY_MAX 			X_VELOCITY_MAX
-#define Y_FEEDRATE_MAX 			Y_VELOCITY_MAX
-#define Y_TRAVEL_MIN			0
-#define Y_TRAVEL_MAX 			115
-#define Y_JERK_MAX 				JERK_MAX
-#define Y_JUNCTION_DEVIATION 	JUNCTION_DEVIATION
-#define Y_SWITCH_MODE_MIN		SW_MODE_HOMING
-#define Y_SWITCH_MODE_MAX		SW_MODE_DISABLED
-#define Y_SEARCH_VELOCITY 		(Y_FEEDRATE_MAX/3)
-#define Y_LATCH_VELOCITY 		LATCH_VELOCITY
-#define Y_LATCH_BACKOFF 		5
-#define Y_ZERO_BACKOFF 			0
-#define Y_JERK_HOMING			JERK_HOMING
-
-#define Z_AXIS_MODE 			AXIS_STANDARD
-#if HAS_CANSTACK_Z_AXIS
-#define Z_VELOCITY_MAX 			1000
-#else
-#define Z_VELOCITY_MAX 			X_VELOCITY_MAX
-#endif
-#define Z_FEEDRATE_MAX 			Z_VELOCITY_MAX
-#define Z_TRAVEL_MIN			-70
-#define Z_TRAVEL_MAX 			0
-#define Z_JERK_MAX 				JERK_MAX			// 200 million
-#define Z_JUNCTION_DEVIATION 	JUNCTION_DEVIATION
-#define Z_SWITCH_MODE_MIN		SW_MODE_DISABLED
-#define Z_SWITCH_MODE_MAX		SW_MODE_HOMING
-#define Z_SEARCH_VELOCITY 		(Z_FEEDRATE_MAX/3)
-#define Z_LATCH_VELOCITY 		LATCH_VELOCITY
-#define Z_LATCH_BACKOFF 		5
-#define Z_ZERO_BACKOFF 			0
-#define Z_JERK_HOMING			JERK_HOMING
-
-// A values are chosen to make the A motor react the same as X for testing
-#define A_AXIS_MODE 			AXIS_RADIUS
-#define A_VELOCITY_MAX 			((X_VELOCITY_MAX/M1_TRAVEL_PER_REV)*360) // set to the same speed as X axis
-#define A_FEEDRATE_MAX 			A_VELOCITY_MAX
-#define A_TRAVEL_MAX 			0				// max=0 min=0 means infinite, no limit
-#define A_TRAVEL_MIN 			0
-#define A_JERK_MAX 				(X_JERK_MAX*(360/M1_TRAVEL_PER_REV))
-#define A_JUNCTION_DEVIATION	JUNCTION_DEVIATION
-#define A_RADIUS 				(M1_TRAVEL_PER_REV/(2*3.14159628)) 
-#define A_SWITCH_MODE_MIN 		SW_MODE_HOMING
-#define A_SWITCH_MODE_MAX 		SW_MODE_DISABLED
-#define A_SEARCH_VELOCITY 		600
-#define A_LATCH_VELOCITY 		100
-#define A_LATCH_BACKOFF 		5
-#define A_ZERO_BACKOFF 			2
-#define A_JERK_HOMING			A_JERK_MAX
-
-#define B_AXIS_MODE 			AXIS_DISABLED
-#define B_VELOCITY_MAX 			3600
-#define B_FEEDRATE_MAX 			B_VELOCITY_MAX
-#define B_TRAVEL_MAX 			0
-#define B_TRAVEL_MIN			0
-#define B_JERK_MAX 				JERK_MAX
-#define B_JUNCTION_DEVIATION 	JUNCTION_DEVIATION
-#define B_RADIUS 				1
-
-#define C_AXIS_MODE 			AXIS_DISABLED
-#define C_VELOCITY_MAX 			3600
-#define C_FEEDRATE_MAX 			C_VELOCITY_MAX
-#define C_TRAVEL_MAX 			0
-#define C_TRAVEL_MIN			0
-#define C_JERK_MAX 				JERK_MAX
-#define C_JUNCTION_DEVIATION 	JUNCTION_DEVIATION
-#define C_RADIUS 				1
-
-
-// *** PWM SPINDLE CONTROL ***
-
-#define P1_PWM_FREQUENCY		100					// in Hz
-#define P1_CW_SPEED_LO			1000				// in RPM (arbitrary units)
-#define P1_CW_SPEED_HI			2000
-#define P1_CW_PHASE_LO			0.125				// phase [0..1]
-#define P1_CW_PHASE_HI			0.2
-#define P1_CCW_SPEED_LO			1000
-#define P1_CCW_SPEED_HI			2000
-#define P1_CCW_PHASE_LO			0.125
-#define P1_CCW_PHASE_HI			0.2
-#define P1_PWM_PHASE_OFF		0.1
-
-// *** DEFAULT COORDINATE SYSTEM OFFSETS ***
-
-#define G54_X_OFFSET 0			// G54 is traditionally set to all zeros
-#define G54_Y_OFFSET 0
-#define G54_Z_OFFSET 0
-#define G54_A_OFFSET 0
-#define G54_B_OFFSET 0
-#define G54_C_OFFSET 0
-
-#define G55_X_OFFSET 0			// but the again, so is everyting else (at least for start)
-#define G55_Y_OFFSET 0
-#define G55_Z_OFFSET 0
-#define G55_A_OFFSET 0
-#define G55_B_OFFSET 0
-#define G55_C_OFFSET -20         // this is where we currently store the tool offset
-
-#define G56_X_OFFSET 0
-#define G56_Y_OFFSET 0
-#define G56_Z_OFFSET 0
-#define G56_A_OFFSET 0
-#define G56_B_OFFSET 0
-#define G56_C_OFFSET 0
-
-#define G57_X_OFFSET 0
-#define G57_Y_OFFSET 0
-#define G57_Z_OFFSET 0
-#define G57_A_OFFSET 0
-#define G57_B_OFFSET 0
-#define G57_C_OFFSET 0
-
-#define G58_X_OFFSET 0
-#define G58_Y_OFFSET 0
-#define G58_Z_OFFSET 0
-#define G58_A_OFFSET 0
-#define G58_B_OFFSET 0
-#define G58_C_OFFSET 0
-
-#define G59_X_OFFSET 0
-#define G59_Y_OFFSET 0
-#define G59_Z_OFFSET 0
-#define G59_A_OFFSET 0
-#define G59_B_OFFSET 0
-#define G59_C_OFFSET 0
+/*
+ * settings_othermill.h - Other Machine Company Mini Milling Machine
+ * This file is part of the TinyG project
+ *
+ * This file ("the software") is free software: you can redistribute it and/or modify
+ * it under the terms of the GNU General Public License, version 2 as published by the
+ * Free Software Foundation. You should have received a copy of the GNU General Public
+ * License, version 2 along with the software.  If not, see <http://www.gnu.org/licenses/>.
+ *
+ * As a special exception, you may use this file as part of a software library without
+ * restriction. Specifically, if other files instantiate templates or use macros or
+ * inline functions from this file, or you compile this file and link it with  other
+ * files to produce an executable, this file does not by itself cause the resulting
+ * executable to be covered by the GNU General Public License. This exception does not
+ * however invalidate any other reasons why the executable file might be covered by the
+ * GNU General Public License.
+ *
+ * THE SOFTWARE IS DISTRIBUTED IN THE HOPE THAT IT WILL BE USEFUL, BUT WITHOUT ANY
+ * WARRANTY OF ANY KIND, EXPRESS OR IMPLIED, INCLUDING BUT NOT LIMITED TO THE WARRANTIES
+ * OF MERCHANTABILITY, FITNESS FOR A PARTICULAR PURPOSE AND NONINFRINGEMENT. IN NO EVENT
+ * SHALL THE AUTHORS OR COPYRIGHT HOLDERS BE LIABLE FOR ANY CLAIM, DAMAGES OR OTHER
+ * LIABILITY, WHETHER IN AN ACTION OF CONTRACT, TORT OR OTHERWISE, ARISING FROM, OUT OF
+ * OR IN CONNECTION WITH THE SOFTWARE OR THE USE OR OTHER DEALINGS IN THE SOFTWARE.
+ */
+/* Note: The values in this file are the default settings that are loaded
+ * 		 into a virgin EEPROM, and can be changed using the config commands.
+ *		 After initial load the EEPROM values (or changed values) are used.
+ *
+ *		 System and hardware settings that you shouldn't need to change 
+ *		 are in hardware.h  Application settings that also shouldn't need 
+ *		 to be changed are in tinyg.h
+ */
+
+/***********************************************************************/
+/**** Otherlab OtherMill profile ***************************************/
+/***********************************************************************/
+
+// ***> NOTE: The init message must be a single line with no CRs or LFs 
+#define INIT_MESSAGE "Initializing configs to OMC OtherMill settings"
+
+#define JERK_MAX					500			// 500 million mm/(min^3)
+#define JERK_HOMING					1000		// 1000 million mm/(min^3)		// Jerk during homing needs to stop *fast*
+#define JUNCTION_DEVIATION			0.01		// default value, in mm
+#define JUNCTION_ACCELERATION		100000		// centripetal acceleration around corners
+#define LATCH_VELOCITY				25			// reeeeally slow for accuracy
+
+// WARNING: Older Othermill machines use a 15deg can stack for their Z axis.
+// new machines use a stepper which has the same config as the other axis.
+#define HAS_CANSTACK_Z_AXIS 0
+
+// *** settings.h overrides ***
+// Note: there are some commented test values below
+
+#undef  SR_DEFAULTS
+#define SR_DEFAULTS  "mpox","mpoy","mpoz","mpoa","ofsx","ofsy","ofsz","ofsa","unit","stat","coor","momo","dist","home","hold","macs","cycs","mots","plan"
+
+#undef	SWITCH_TYPE
+#define SWITCH_TYPE 				SW_TYPE_NORMALLY_CLOSED
+
+#undef	COMM_MODE
+#define COMM_MODE					JSON_MODE
+
+#undef	JSON_VERBOSITY
+#define JSON_VERBOSITY				JV_CONFIGS		// one of: JV_SILENT, JV_FOOTER, JV_CONFIGS, JV_MESSAGES, JV_LINENUM, JV_VERBOSE
+
+#undef  JSON_FOOTER_DEPTH
+#define JSON_FOOTER_DEPTH			0				// 0 = new style, 1 = old style
+
+#undef  JSON_SYNTAX_MODE
+#define JSON_SYNTAX_MODE 			JSON_SYNTAX_STRICT
+
+#undef	QUEUE_REPORT_VERBOSITY
+#define QUEUE_REPORT_VERBOSITY		QR_SINGLE
+
+#undef	STATUS_REPORT_VERBOSITY
+#define STATUS_REPORT_VERBOSITY		SR_FILTERED
+
+#undef SR_VERBOSITY
+#define SR_VERBOSITY				SR_FILTERED
+
+#undef COM_ENABLE_FLOW_CONTROL
+#define COM_ENABLE_FLOW_CONTROL		FLOW_CONTROL_XON
+
+#undef GCODE_DEFAULT_COORD_SYSTEM
+#undef GCODE_DEFAULT_UNITS 
+#undef GCODE_DEFAULT_PLANE
+#undef GCODE_DEFAULT_COORD_SYSTEM
+#undef GCODE_DEFAULT_PATH_CONTROL
+#undef GCODE_DEFAULT_DISTANCE_MODE
+
+#define GCODE_DEFAULT_UNITS			MILLIMETERS		// MILLIMETERS or INCHES
+#define GCODE_DEFAULT_PLANE			CANON_PLANE_XY	// CANON_PLANE_XY, CANON_PLANE_XZ, or CANON_PLANE_YZ
+#define GCODE_DEFAULT_COORD_SYSTEM	G55				// G54, G55, G56, G57, G58 or G59
+#define GCODE_DEFAULT_PATH_CONTROL 	PATH_CONTINUOUS
+#define GCODE_DEFAULT_DISTANCE_MODE ABSOLUTE_MODE
+
+// *** motor settings ***
+
+#define M4_MOTOR_MAP 			AXIS_X				// 1ma
+#define M4_STEP_ANGLE 			1.8					// 1sa
+#define M4_TRAVEL_PER_REV 		5.08				// 1tr
+#define M4_MICROSTEPS 			8					// 1mi		1,2,4,8
+#define M4_POLARITY 			0					// 1po		0=normal, 1=reversed
+#define M4_POWER_MODE 			0					// 1pm		TRUE=low power idle enabled 
+#define M4_POWER_LEVEL			MOTOR_POWER_LEVEL
+
+#define M3_MOTOR_MAP 			AXIS_Y
+#define M3_STEP_ANGLE 			1.8
+#define M3_TRAVEL_PER_REV 		5.08				// 1tr
+#define M3_MICROSTEPS 			8
+#define M3_POLARITY 			1
+#define M3_POWER_MODE 			0					
+#define M3_POWER_LEVEL			MOTOR_POWER_LEVEL
+
+#define M2_MOTOR_MAP 			AXIS_Z
+#if HAS_CANSTACK_Z_AXIS
+#define M2_STEP_ANGLE 			15
+#define M2_TRAVEL_PER_REV 		1.27254
+#else
+#define M2_STEP_ANGLE 			1.8
+#define M2_TRAVEL_PER_REV 		5.08
+#endif
+#define M2_MICROSTEPS 			8
+#define M2_POLARITY 			1
+#define M2_POWER_MODE 			0					
+#define M2_POWER_LEVEL			MOTOR_POWER_LEVEL
+
+#define M1_MOTOR_MAP 			AXIS_A
+#define M1_STEP_ANGLE 			1.8
+#define M1_TRAVEL_PER_REV 		360					// degrees moved per motor rev
+#define M1_MICROSTEPS 			8
+#define M1_POLARITY 			1			
+#define M1_POWER_MODE 			1					
+#define M1_POWER_LEVEL			MOTOR_POWER_LEVEL
+
+#define M5_POWER_LEVEL			MOTOR_POWER_LEVEL
+#define M6_POWER_LEVEL			MOTOR_POWER_LEVEL
+
+// *** axis settings ***
+
+#define X_AXIS_MODE 			AXIS_STANDARD		// xam		see canonical_machine.h cmAxisMode for valid values
+#define X_VELOCITY_MAX 			1500 				// xvm		G0 max velocity in mm/min
+#define X_FEEDRATE_MAX 			X_VELOCITY_MAX		// xfr 		G1 max feed rate in mm/min
+#define X_TRAVEL_MIN			0					// xtn		minimum travel for soft limits
+#define X_TRAVEL_MAX 			138					// xtr		travel between switches or crashes
+#define X_JERK_MAX 				JERK_MAX			// xjm
+#define X_JUNCTION_DEVIATION	JUNCTION_DEVIATION	// xjd
+#define X_SWITCH_MODE_MIN 		SW_MODE_HOMING		// xsn		SW_MODE_DISABLED, SW_MODE_HOMING, SW_MODE_LIMIT, SW_MODE_HOMING_LIMIT
+#define X_SWITCH_MODE_MAX 		SW_MODE_DISABLED	// xsx		SW_MODE_DISABLED, SW_MODE_HOMING, SW_MODE_LIMIT, SW_MODE_HOMING_LIMIT
+#define X_SEARCH_VELOCITY 		(X_FEEDRATE_MAX/3)	// xsv
+#define X_LATCH_VELOCITY 		LATCH_VELOCITY		// xlv		mm/min
+#define X_LATCH_BACKOFF 		5					// xlb		mm
+#define X_ZERO_BACKOFF 			0					// xzb		mm
+#define X_JERK_HOMING			JERK_HOMING			// xjh
+
+#define Y_AXIS_MODE 			AXIS_STANDARD
+#define Y_VELOCITY_MAX 			X_VELOCITY_MAX
+#define Y_FEEDRATE_MAX 			Y_VELOCITY_MAX
+#define Y_TRAVEL_MIN			0
+#define Y_TRAVEL_MAX 			115
+#define Y_JERK_MAX 				JERK_MAX
+#define Y_JUNCTION_DEVIATION 	JUNCTION_DEVIATION
+#define Y_SWITCH_MODE_MIN		SW_MODE_HOMING
+#define Y_SWITCH_MODE_MAX		SW_MODE_DISABLED
+#define Y_SEARCH_VELOCITY 		(Y_FEEDRATE_MAX/3)
+#define Y_LATCH_VELOCITY 		LATCH_VELOCITY
+#define Y_LATCH_BACKOFF 		5
+#define Y_ZERO_BACKOFF 			0
+#define Y_JERK_HOMING			JERK_HOMING
+
+#define Z_AXIS_MODE 			AXIS_STANDARD
+#if HAS_CANSTACK_Z_AXIS
+#define Z_VELOCITY_MAX 			1000
+#else
+#define Z_VELOCITY_MAX 			X_VELOCITY_MAX
+#endif
+#define Z_FEEDRATE_MAX 			Z_VELOCITY_MAX
+#define Z_TRAVEL_MIN			-70
+#define Z_TRAVEL_MAX 			0
+#define Z_JERK_MAX 				JERK_MAX			// 200 million
+#define Z_JUNCTION_DEVIATION 	JUNCTION_DEVIATION
+#define Z_SWITCH_MODE_MIN		SW_MODE_DISABLED
+#define Z_SWITCH_MODE_MAX		SW_MODE_HOMING
+#define Z_SEARCH_VELOCITY 		(Z_FEEDRATE_MAX/3)
+#define Z_LATCH_VELOCITY 		LATCH_VELOCITY
+#define Z_LATCH_BACKOFF 		5
+#define Z_ZERO_BACKOFF 			0
+#define Z_JERK_HOMING			JERK_HOMING
+
+// A values are chosen to make the A motor react the same as X for testing
+#define A_AXIS_MODE 			AXIS_RADIUS
+#define A_VELOCITY_MAX 			((X_VELOCITY_MAX/M1_TRAVEL_PER_REV)*360) // set to the same speed as X axis
+#define A_FEEDRATE_MAX 			A_VELOCITY_MAX
+#define A_TRAVEL_MAX 			0				// max=0 min=0 means infinite, no limit
+#define A_TRAVEL_MIN 			0
+#define A_JERK_MAX 				(X_JERK_MAX*(360/M1_TRAVEL_PER_REV))
+#define A_JUNCTION_DEVIATION	JUNCTION_DEVIATION
+#define A_RADIUS 				(M1_TRAVEL_PER_REV/(2*3.14159628)) 
+#define A_SWITCH_MODE_MIN 		SW_MODE_HOMING
+#define A_SWITCH_MODE_MAX 		SW_MODE_DISABLED
+#define A_SEARCH_VELOCITY 		600
+#define A_LATCH_VELOCITY 		100
+#define A_LATCH_BACKOFF 		5
+#define A_ZERO_BACKOFF 			2
+#define A_JERK_HOMING			A_JERK_MAX
+
+#define B_AXIS_MODE 			AXIS_DISABLED
+#define B_VELOCITY_MAX 			3600
+#define B_FEEDRATE_MAX 			B_VELOCITY_MAX
+#define B_TRAVEL_MAX 			0
+#define B_TRAVEL_MIN			0
+#define B_JERK_MAX 				JERK_MAX
+#define B_JUNCTION_DEVIATION 	JUNCTION_DEVIATION
+#define B_RADIUS 				1
+
+#define C_AXIS_MODE 			AXIS_DISABLED
+#define C_VELOCITY_MAX 			3600
+#define C_FEEDRATE_MAX 			C_VELOCITY_MAX
+#define C_TRAVEL_MAX 			0
+#define C_TRAVEL_MIN			0
+#define C_JERK_MAX 				JERK_MAX
+#define C_JUNCTION_DEVIATION 	JUNCTION_DEVIATION
+#define C_RADIUS 				1
+
+
+// *** PWM SPINDLE CONTROL ***
+
+#define P1_PWM_FREQUENCY		100					// in Hz
+#define P1_CW_SPEED_LO			1000				// in RPM (arbitrary units)
+#define P1_CW_SPEED_HI			2000
+#define P1_CW_PHASE_LO			0.125				// phase [0..1]
+#define P1_CW_PHASE_HI			0.2
+#define P1_CCW_SPEED_LO			1000
+#define P1_CCW_SPEED_HI			2000
+#define P1_CCW_PHASE_LO			0.125
+#define P1_CCW_PHASE_HI			0.2
+#define P1_PWM_PHASE_OFF		0.1
+
+// *** DEFAULT COORDINATE SYSTEM OFFSETS ***
+
+#define G54_X_OFFSET 0			// G54 is traditionally set to all zeros
+#define G54_Y_OFFSET 0
+#define G54_Z_OFFSET 0
+#define G54_A_OFFSET 0
+#define G54_B_OFFSET 0
+#define G54_C_OFFSET 0
+
+#define G55_X_OFFSET 0			// but the again, so is everyting else (at least for start)
+#define G55_Y_OFFSET 0
+#define G55_Z_OFFSET 0
+#define G55_A_OFFSET 0
+#define G55_B_OFFSET 0
+#define G55_C_OFFSET -20         // this is where we currently store the tool offset
+
+#define G56_X_OFFSET 0
+#define G56_Y_OFFSET 0
+#define G56_Z_OFFSET 0
+#define G56_A_OFFSET 0
+#define G56_B_OFFSET 0
+#define G56_C_OFFSET 0
+
+#define G57_X_OFFSET 0
+#define G57_Y_OFFSET 0
+#define G57_Z_OFFSET 0
+#define G57_A_OFFSET 0
+#define G57_B_OFFSET 0
+#define G57_C_OFFSET 0
+
+#define G58_X_OFFSET 0
+#define G58_Y_OFFSET 0
+#define G58_Z_OFFSET 0
+#define G58_A_OFFSET 0
+#define G58_B_OFFSET 0
+#define G58_C_OFFSET 0
+
+#define G59_X_OFFSET 0
+#define G59_Y_OFFSET 0
+#define G59_Z_OFFSET 0
+#define G59_A_OFFSET 0
+#define G59_B_OFFSET 0
+#define G59_C_OFFSET 0