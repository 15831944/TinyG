--- conflicted
+++ resolved
@@ -1,112 +1,102 @@
-/*
- * controller.h - tinyg controller and main dispatch loop
- * This file is part of the TinyG project
- *
+/*
+ * controller.h - tinyg controller and main dispatch loop
+ * This file is part of the TinyG project
+ *
  * Copyright (c) 2010 - 2015 Alden S. Hart, Jr.
- * Copyright (c) 2013 - 2015 Robert Giseburt
- *
- * This file ("the software") is free software: you can redistribute it and/or modify
- * it under the terms of the GNU General Public License, version 2 as published by the
- * Free Software Foundation. You should have received a copy of the GNU General Public
- * License, version 2 along with the software.  If not, see <http://www.gnu.org/licenses/>.
- *
- * As a special exception, you may use this file as part of a software library without
- * restriction. Specifically, if other files instantiate templates or use macros or
- * inline functions from this file, or you compile this file and link it with  other
- * files to produce an executable, this file does not by itself cause the resulting
- * executable to be covered by the GNU General Public License. This exception does not
- * however invalidate any other reasons why the executable file might be covered by the
- * GNU General Public License.
- *
- * THE SOFTWARE IS DISTRIBUTED IN THE HOPE THAT IT WILL BE USEFUL, BUT WITHOUT ANY
- * WARRANTY OF ANY KIND, EXPRESS OR IMPLIED, INCLUDING BUT NOT LIMITED TO THE WARRANTIES
- * OF MERCHANTABILITY, FITNESS FOR A PARTICULAR PURPOSE AND NONINFRINGEMENT. IN NO EVENT
- * SHALL THE AUTHORS OR COPYRIGHT HOLDERS BE LIABLE FOR ANY CLAIM, DAMAGES OR OTHER
- * LIABILITY, WHETHER IN AN ACTION OF CONTRACT, TORT OR OTHERWISE, ARISING FROM, OUT OF
- * OR IN CONNECTION WITH THE SOFTWARE OR THE USE OR OTHER DEALINGS IN THE SOFTWARE.
- */
-#ifndef CONTROLLER_H_ONCE
-#define CONTROLLER_H_ONCE
+ * Copyright (c) 2013 - 2015 Robert Giseburt
+ *
+ * This file ("the software") is free software: you can redistribute it and/or modify
+ * it under the terms of the GNU General Public License, version 2 as published by the
+ * Free Software Foundation. You should have received a copy of the GNU General Public
+ * License, version 2 along with the software.  If not, see <http://www.gnu.org/licenses/>.
+ *
+ * As a special exception, you may use this file as part of a software library without
+ * restriction. Specifically, if other files instantiate templates or use macros or
+ * inline functions from this file, or you compile this file and link it with  other
+ * files to produce an executable, this file does not by itself cause the resulting
+ * executable to be covered by the GNU General Public License. This exception does not
+ * however invalidate any other reasons why the executable file might be covered by the
+ * GNU General Public License.
+ *
+ * THE SOFTWARE IS DISTRIBUTED IN THE HOPE THAT IT WILL BE USEFUL, BUT WITHOUT ANY
+ * WARRANTY OF ANY KIND, EXPRESS OR IMPLIED, INCLUDING BUT NOT LIMITED TO THE WARRANTIES
+ * OF MERCHANTABILITY, FITNESS FOR A PARTICULAR PURPOSE AND NONINFRINGEMENT. IN NO EVENT
+ * SHALL THE AUTHORS OR COPYRIGHT HOLDERS BE LIABLE FOR ANY CLAIM, DAMAGES OR OTHER
+ * LIABILITY, WHETHER IN AN ACTION OF CONTRACT, TORT OR OTHERWISE, ARISING FROM, OUT OF
+ * OR IN CONNECTION WITH THE SOFTWARE OR THE USE OR OTHER DEALINGS IN THE SOFTWARE.
+ */
+#ifndef CONTROLLER_H_ONCE
+#define CONTROLLER_H_ONCE
+
+#define SAVED_BUFFER_LEN 80			    // saved buffer size (for reporting only)
+#define MAXED_BUFFER_LEN 255			// text buffer size (255 max)
+#define OUTPUT_BUFFER_LEN 512			// text buffer size
+// see also: tinyg.h MESSAGE_LEN and config.h NV_ lengths
+
+#define LED_NORMAL_TIMER 1000			// blink rate for normal operation (in ms)
+#define LED_ALARM_TIMER 100				// blink rate for alarm state (in ms)
+
+typedef enum {				            // manages startup lines
+    CONTROLLER_INITIALIZING = 0,		// controller is initializing - not ready for use
+    CONTROLLER_NOT_CONNECTED,			// controller has not yet detected connection to USB (or other comm channel)
+    CONTROLLER_CONNECTED,				// controller has connected to USB (or other comm channel)
+    CONTROLLER_STARTUP,					// controller is running startup messages and lines
+    CONTROLLER_READY					// controller is active and ready for use
+} cmControllerState;
+
+typedef struct controllerSingleton {	// main TG controller struct
+	magic_t magic_start;				// magic number to test memory integrity
+	float null;							// dumping ground for items with no target
+
+	// system identification values
+	float fw_build;						// tinyg firmware build number
+	float fw_version;					// tinyg firmware version number
+	float config_version;				// tinyg configuration version for host / UI control
+	float hw_platform;					// tinyg hardware compatibility - platform type
+	float hw_version;					// tinyg hardware compatibility - platform revision
+
+	// communications state variables
+	uint8_t primary_src;				// primary input source device
+	uint8_t secondary_src;				// secondary input source device
+	uint8_t default_src;				// default source device
+	uint8_t network_mode;				// 0=master, 1=repeater, 2=slave
 
-#define SAVED_BUFFER_LEN 80			    // saved buffer size (for reporting only)
-#define MAXED_BUFFER_LEN 255			// text buffer size (255 max)
-#define OUTPUT_BUFFER_LEN 512			// text buffer size
-// see also: tinyg.h MESSAGE_LEN and config.h NV_ lengths
-
-#define LED_NORMAL_TIMER 1000			// blink rate for normal operation (in ms)
-#define LED_ALARM_TIMER 100				// blink rate for alarm state (in ms)
-
-typedef enum {				            // manages startup lines
-    CONTROLLER_INITIALIZING = 0,		// controller is initializing - not ready for use
-    CONTROLLER_NOT_CONNECTED,			// controller has not yet detected connection to USB (or other comm channel)
-    CONTROLLER_CONNECTED,				// controller has connected to USB (or other comm channel)
-    CONTROLLER_STARTUP,					// controller is running startup messages and lines
-    CONTROLLER_READY					// controller is active and ready for use
-} cmControllerState;
-
-typedef struct controllerSingleton {	// main TG controller struct
-	magic_t magic_start;				// magic number to test memory integrity
-	float null;							// dumping ground for items with no target
-
-	// system identification values
-	float fw_build;						// tinyg firmware build number
-	float fw_version;					// tinyg firmware version number
-	float config_version;				// tinyg configuration version for host / UI control
-	float hw_platform;					// tinyg hardware compatibility - platform type
-	float hw_version;					// tinyg hardware compatibility - platform revision
-
-	// communications state variables
-<<<<<<< HEAD
-	uint8_t primary_src;				// primary input source device
-	uint8_t secondary_src;				// secondary input source device
-	uint8_t default_src;				// default source device
-	uint8_t network_mode;				// 0=master, 1=repeater, 2=slave
-
-	uint16_t linelen;					// length of currently processing line
-	uint16_t read_index;				// length of line being read
-=======
-    uint8_t comm_mode;					// 0=text mode, 1=JSON mode
-    uint8_t network_mode;				// 0=master, 1=repeater, 2=slave
-
-//	uint16_t read_index;				// length of line being read
->>>>>>> e0f333e8
-
-	// system state variables
-	cmControllerState controller_state;
-	uint8_t led_state;		// LEGACY	// 0=off, 1=on
-	int32_t led_counter;	// LEGACY	// a convenience for flashing an LED
-	uint32_t led_timer;					// used by idlers to flash indicator LED
-	uint8_t hard_reset_requested;		// flag to perform a hard reset
-	uint8_t bootloader_requested;		// flag to enter the bootloader
-	uint8_t shared_buf_overrun;			// flag for shared string buffer overrun condition
-
-//	uint8_t sync_to_time_state;
-//	uint32_t sync_to_time_time;
-
-	int32_t job_id[4];					// uuid to identify the job
-
-	// controller serial buffers
-	char_t *bufp;						// pointer to primary or secondary in buffer
-	uint16_t linelen;					// length of currently processing line
-//	char_t in_buf[MAXED_BUFFER_LEN];	// primary input buffer
-	char_t out_buf[OUTPUT_BUFFER_LEN];	// output buffer
-	char_t saved_buf[SAVED_BUFFER_LEN];	// save the input buffer
-
-	magic_t magic_end;
-} controller_t;
-
-extern controller_t cs;					// controller state structure
-
-/**** function prototypes ****/
-
-void controller_init(uint8_t std_in, uint8_t std_out, uint8_t std_err);
-void controller_init_assertions(void);
-stat_t controller_test_assertions(void);
-void controller_run(void);
-//void controller_reset(void);
-
-void controller_reset_source(void);
-void controller_set_primary_source(uint8_t dev);
-void controller_set_secondary_source(uint8_t dev);
-
-#endif // End of include guard: CONTROLLER_H_ONCE
+    uint8_t comm_mode;					// 0=text mode, 1=JSON mode
+
+	// system state variables
+	cmControllerState controller_state;
+	uint8_t led_state;		// LEGACY	// 0=off, 1=on
+	int32_t led_counter;	// LEGACY	// a convenience for flashing an LED
+	uint32_t led_timer;					// used by idlers to flash indicator LED
+	uint8_t hard_reset_requested;		// flag to perform a hard reset
+	uint8_t bootloader_requested;		// flag to enter the bootloader
+	uint8_t shared_buf_overrun;			// flag for shared string buffer overrun condition
+
+	int32_t job_id[4];					// uuid to identify the job
+
+	// controller serial buffers
+	char_t *bufp;						// pointer to primary or secondary in buffer
+	uint16_t linelen;					// length of currently processing line
+	uint16_t read_index;				// length of line being read
+//	char_t in_buf[MAXED_BUFFER_LEN];	// primary input buffer
+	char_t out_buf[OUTPUT_BUFFER_LEN];	// output buffer
+	char_t saved_buf[SAVED_BUFFER_LEN];	// save the input buffer
+
+	magic_t magic_end;
+} controller_t;
+
+extern controller_t cs;					// controller state structure
+
+/**** function prototypes ****/
+
+void controller_init(uint8_t std_in, uint8_t std_out, uint8_t std_err);
+void controller_init_assertions(void);
+stat_t controller_test_assertions(void);
+void controller_run(void);
+//void controller_reset(void);
+
+void controller_reset_source(void);
+void controller_set_primary_source(uint8_t dev);
+void controller_set_secondary_source(uint8_t dev);
+
+#endif // End of include guard: CONTROLLER_H_ONCE