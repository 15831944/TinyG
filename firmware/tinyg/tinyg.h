/*
 * tinyg.h - tinyg main header
 * This file is part of the TinyG project
 *
 * Copyright (c) 2010 - 2015 Alden S. Hart, Jr.
 *
 * This file ("the software") is free software: you can redistribute it and/or modify
 * it under the terms of the GNU General Public License, version 2 as published by the
 * Free Software Foundation. You should have received a copy of the GNU General Public
 * License, version 2 along with the software.  If not, see <http://www.gnu.org/licenses/>.
 *
 * THE SOFTWARE IS DISTRIBUTED IN THE HOPE THAT IT WILL BE USEFUL, BUT WITHOUT ANY
 * WARRANTY OF ANY KIND, EXPRESS OR IMPLIED, INCLUDING BUT NOT LIMITED TO THE WARRANTIES
 * OF MERCHANTABILITY, FITNESS FOR A PARTICULAR PURPOSE AND NONINFRINGEMENT. IN NO EVENT
 * SHALL THE AUTHORS OR COPYRIGHT HOLDERS BE LIABLE FOR ANY CLAIM, DAMAGES OR OTHER
 * LIABILITY, WHETHER IN AN ACTION OF CONTRACT, TORT OR OTHERWISE, ARISING FROM, OUT OF
 * OR IN CONNECTION WITH THE SOFTWARE OR THE USE OR OTHER DEALINGS IN THE SOFTWARE.
 */
/* Is this code over documented? Possibly.
 * We try to follow this (at least we are evolving to it). It's worth a read.
 * ftp://ftp.idsoftware.com/idstuff/doom3/source/CodeStyleConventions.doc
 */
/* Xmega project setup notes:
 * from: http://www.avrfreaks.net/index.php?name=PNphpBB2&file=viewtopic&t=117023
 * "Yes it's definitely worth making WinAVR work. To install WinAVR for the project use
 * Project-Configuration Options and under Custom Options untick the "Use toolchain" box
 * then set the top one to \winavr\bin\avr-gcc.exe  (C:\WinAVR-20100110\bin\avr-gcc.exe)
 * and the lower one to \winavr\utils\bin\make.exe  (C:\WinAVR-20100110\utils\bin\make.exe)"
 */
/*
 *  g2sync notes (in rough order to do them):
 *    - change out combined state for the dynamic routine
 *    - split canonical machine init into init and reset parts
 *    - install gcode_input struct with booleans
 *    - install constants
 *    - add state management for alarm, shutdown and panic
 *      - go back through files and change to new alarm, shutdown and panic
 *      - change out soft limits for new alarms
 *    - install digital input system as gpio file
 *      - change release to 0.98
 *      - refactor limits and homing for new inputs
 *      - update probing
 *    - update assertions to use new style w/panic's
 *    - update JSON parser and footers
 *      - footer revision number
 *      - new JSON JV settings
 *      - packet mode
 *      - JSON serialization optimization
 *    - plan_exec updates  (dev-445-g2sync)
 *      - add new hold logic
 *      - remove old JERK code
 *      - remove Kahan references
 *    - install spindle and coolant separate files
 *    - extend status report requests for FULL option
 *    - small stuff
 *      - move job IDs to config (from controller)
 *      - remove network.c/.h
 *      - move $ej from cfg to controller (cs.comm_mode)

 *      - install test_print() methods instead of local conversions
 *      - Add const qualifiers to bool flags in arglists
 */
#ifndef TINYG_H_ONCE
#define TINYG_H_ONCE

// common system includes
#include <ctype.h>
#include <stdint.h>
#include <stdlib.h>
#include <stdbool.h>
#include <stdio.h>
#include <string.h>
#include <math.h>

/****** DEFINITIONS THAT MAY ULTIMATELY BE PROVIDED BY THE MAKEFILE ******/

#define __ARCHITECTURE  __AVR               // or __ARM
#define __PLATFORM      __ATMEL_XMEGA       // unused for now
#define __PROCESSOR     __XMEGA192A         // unused for now
#define __BOARD         __TINYG_V8          // unused for now

/****** REVISIONS ******/

#ifndef TINYG_FIRMWARE_BUILD
<<<<<<< HEAD
#define TINYG_FIRMWARE_BUILD        444.16	// edge candidate. Testing for errors and stability
=======
#define TINYG_FIRMWARE_BUILD        444.22	// checkpoint for test; merge with edge-for-version-0.98
>>>>>>> d48e1662

#endif
#define TINYG_FIRMWARE_VERSION		0.98                        // firmware major version
#define TINYG_HARDWARE_PLATFORM		HW_PLATFORM_TINYG_XMEGA     // see hardware.h
#define TINYG_HARDWARE_VERSION		HW_VERSION_TINYGV8          // see hardware.h
#define TINYG_HARDWARE_VERSION_MAX	TINYG_HARDWARE_VERSION

/****** COMPILE-TIME SETTINGS ******/

#define __STEP_CORRECTION
#define __TEXT_MODE							// enables text mode	(~10Kb)
#define __HELP_SCREENS						// enables help screens (~3.5Kb)
<<<<<<< HEAD
=======
//#define __CANNED_TESTS 					// enables $tests 		(~12Kb)
>>>>>>> d48e1662

/****** DEVELOPMENT SETTINGS ******/

#define __DIAGNOSTIC_PARAMETERS				// enables system diagnostic parameters (_xx) in config_app
//#define __DEBUG_SETTINGS					// special settings. See settings.h

//#ifndef WEAK
//#define WEAK  __attribute__ ((weak))
//#endif

#ifdef __ARM
#include "MotatePins.h"
#endif

/******************************************************************************
 ***** TINYG APPLICATION DEFINITIONS ******************************************
 ******************************************************************************/

typedef uint16_t magic_t;               // magic number size
#define MAGICNUM 0x12EF                 // used for memory integrity assertions
#define BAD_MAGIC(a) (a != MAGICNUM)    // simple assertion test

/***** Axes, motors & PWM channels used by the application *****/
// Axes, motors & PWM channels must be defines (not enums) so #ifdef <value> can be used

#define AXES		6			// number of axes supported in this version
#define HOMING_AXES	4			// number of axes that can be homed (assumes Zxyabc sequence)
#define MOTORS		4			// number of motors on the board
#define COORDS		6			// number of supported coordinate systems (1-6)
#define PWMS		2			// number of supported PWM channels

// Note: If you change COORDS you must adjust the entries in cfgArray table in config.c
typedef enum {
    AXIS_X = 0,
    AXIS_Y,
    AXIS_Z,
    AXIS_A,
    AXIS_B,
    AXIS_C,
    AXIS_U,                     // reserved
    AXIS_V,                     // reserved
    AXIS_W                      // reserved
} cmAxes;

typedef enum {
    OFS_I = 0,
    OFS_J,
    OFS_K
} cmIJKOffsets;

typedef enum {
    MOTOR_1 = 0,
    MOTOR_2,
    MOTOR_3,
    MOTOR_4,
    MOTOR_5,
    MOTOR_6
} cmMotors;

typedef enum {
    PWM_1 = 0,
    PWM_2
} cmPWMs;

/************************************************************************************
 ***** PLATFORM COMPATIBILITY *******************************************************
 ************************************************************************************/

/*********************
 * AVR Compatibility *
 *********************/
#ifdef __AVR

#include <avr/pgmspace.h>		// defines PROGMEM and PSTR
																    // gets rely on nv->index having been set
#define GET_TABLE_WORD(a)  pgm_read_word(&cfgArray[nv->index].a)    // get word value from cfgArray
#define GET_TABLE_BYTE(a)  pgm_read_byte(&cfgArray[nv->index].a)    // get byte value from cfgArray
#define GET_TABLE_FLOAT(a) pgm_read_float(&cfgArray[nv->index].a)   // get float value from cfgArray
#define GET_TOKEN_BYTE(a)  pgm_read_byte(&cfgArray[i].a)            // get token byte value from cfgArray

// populate the shared buffer with the token string given the index
#define GET_TOKEN_STRING(i,a) strcpy_P(a, (char *)&cfgArray[(index_t)i].token);

// get text from an array of strings in PGM and convert to RAM string
#define GET_TEXT_ITEM(b,a) strncpy_P(global_string_buf,(const char *)pgm_read_word(&b[a]), GLOBAL_STRING_LEN-1)

// get units from array of strings in PGM and convert to RAM string
#define GET_UNITS(a) strncpy_P(global_string_buf,(const char *)pgm_read_word(&msg_units[cm_get_units_mode(a)]), GLOBAL_STRING_LEN-1)

// IO settings
#define STD_IN 	XIO_DEV_USB		// default IO settings
#define STD_OUT	XIO_DEV_USB
#define STD_ERR	XIO_DEV_USB

// String compatibility
#define strtof strtod			// strtof is not in the AVR lib

#endif // __AVR

/*********************
 * ARM Compatibility *
 *********************/
#ifdef __ARM
								// Use macros to fake out AVR's PROGMEM and other AVRisms.
#define PROGMEM					// ignore PROGMEM declarations in ARM/GCC++
#define PSTR (const char *)		// AVR macro is: PSTR(s) ((const PROGMEM char *)(s))

													// gets rely on nv->index having been set
#define GET_TABLE_WORD(a)  cfgArray[nv->index].a	// get word value from cfgArray
#define GET_TABLE_BYTE(a)  cfgArray[nv->index].a	// get byte value from cfgArray
#define GET_TABLE_FLOAT(a) cfgArray[nv->index].a	// get byte value from cfgArray
#define GET_TOKEN_BYTE(i,a) cfgArray[i].a	        // get token byte value from cfgArray

#define GET_TOKEN_STRING(i,a) cfgArray[(index_t)i].a
//#define GET_TOKEN_STRING(i,a) (char_t)cfgArray[i].token)// populate the token string given the index
//#define GET_TOKEN_STRING(i,a) strcpy_P(a, (char *)&cfgArray[(index_t)i].token); // populate the token string given the index

#define GET_TEXT_ITEM(b,a) b[a]						// get text from an array of strings in flash
#define GET_UNITS(a) msg_units[cm_get_units_mode(a)]

// IO settings
#define DEV_STDIN 0				// STDIO defaults - stdio is not yet used in the ARM version
#define DEV_STDOUT 0
#define DEV_STDERR 0

/* String compatibility
 *
 * AVR GCC has "_P" variants that take PROGMEM strings as args.
 * On the ARM/GCC++ the _P functions are just aliases of the non-P variants.
 *
 * Note that we have to be sure to cast non char variables to char types when used
 * with standard functions. We must maintain const when it's required as well.
 *
 *      Example: char *ret = strcpy((char *)d, (const char *)s);
 *      The compiler will be your guide when you get it wrong. :)
 *
 * Avoid redefining global defines if possible The following inline jump functions are better.
 */
inline char* strcpy_P(char* d, const char* s) { return (char *)strcpy((char *)d, (const char *)s); }
inline char* strncpy_P(char* d, const char* s, size_t l) { return (char *)strncpy((char *)d, (const char *)s, l); }

// These we'll allow for the sake of not having to pass the variadic variables...
#define printf_P printf
#define fprintf_P fprintf
#define sprintf_P sprintf

#endif // __ARM

/******************************************************************************
 ***** STATUS CODE DEFINITIONS ************************************************
 ******************************************************************************/
// NB: must follow platform compatibility to manage PROGMEM and PSTR

#include "error.h"
#endif // End of include guard: TINYG2_H_ONCE<|MERGE_RESOLUTION|>--- conflicted
+++ resolved
@@ -82,32 +82,24 @@
 /****** REVISIONS ******/
 
 #ifndef TINYG_FIRMWARE_BUILD
-<<<<<<< HEAD
-#define TINYG_FIRMWARE_BUILD        444.16	// edge candidate. Testing for errors and stability
-=======
-#define TINYG_FIRMWARE_BUILD        444.22	// checkpoint for test; merge with edge-for-version-0.98
->>>>>>> d48e1662
-
-#endif
-#define TINYG_FIRMWARE_VERSION		0.98                        // firmware major version
-#define TINYG_HARDWARE_PLATFORM		HW_PLATFORM_TINYG_XMEGA     // see hardware.h
-#define TINYG_HARDWARE_VERSION		HW_VERSION_TINYGV8          // see hardware.h
-#define TINYG_HARDWARE_VERSION_MAX	TINYG_HARDWARE_VERSION
-
-/****** COMPILE-TIME SETTINGS ******/
-
-#define __STEP_CORRECTION
-#define __TEXT_MODE							// enables text mode	(~10Kb)
-#define __HELP_SCREENS						// enables help screens (~3.5Kb)
-<<<<<<< HEAD
-=======
-//#define __CANNED_TESTS 					// enables $tests 		(~12Kb)
->>>>>>> d48e1662
-
-/****** DEVELOPMENT SETTINGS ******/
-
-#define __DIAGNOSTIC_PARAMETERS				// enables system diagnostic parameters (_xx) in config_app
-//#define __DEBUG_SETTINGS					// special settings. See settings.h
+#define TINYG_FIRMWARE_BUILD        444.23	// merge with edge-for-version-0.98
+#endif
+
+#define TINYG_FIRMWARE_VERSION		0.98                        // firmware major version
+#define TINYG_HARDWARE_PLATFORM		HW_PLATFORM_TINYG_XMEGA     // see hardware.h
+#define TINYG_HARDWARE_VERSION		HW_VERSION_TINYGV8          // see hardware.h
+#define TINYG_HARDWARE_VERSION_MAX	TINYG_HARDWARE_VERSION
+
+/****** COMPILE-TIME SETTINGS ******/
+
+#define __STEP_CORRECTION
+#define __TEXT_MODE							// enables text mode	(~10Kb)
+#define __HELP_SCREENS						// enables help screens (~3.5Kb)
+
+/****** DEVELOPMENT SETTINGS ******/
+
+#define __DIAGNOSTIC_PARAMETERS				// enables system diagnostic parameters (_xx) in config_app
+//#define __DEBUG_SETTINGS					// special settings. See settings.h
 
 //#ifndef WEAK
 //#define WEAK  __attribute__ ((weak))
