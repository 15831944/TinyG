/*
 * tinyg.h - tinyg main header
 * This file is part of the TinyG project
 *
<<<<<<< HEAD
 * Copyright (c) 2013 Alden S. Hart, Jr.
=======
 * Copyright (c) 2010 - 2013 Alden S. Hart, Jr.
>>>>>>> 16ba88e6
 *
 * This file ("the software") is free software: you can redistribute it and/or modify
 * it under the terms of the GNU General Public License, version 2 as published by the
 * Free Software Foundation. You should have received a copy of the GNU General Public
 * License, version 2 along with the software.  If not, see <http://www.gnu.org/licenses/>.
 *
 * THE SOFTWARE IS DISTRIBUTED IN THE HOPE THAT IT WILL BE USEFUL, BUT WITHOUT ANY
 * WARRANTY OF ANY KIND, EXPRESS OR IMPLIED, INCLUDING BUT NOT LIMITED TO THE WARRANTIES
 * OF MERCHANTABILITY, FITNESS FOR A PARTICULAR PURPOSE AND NONINFRINGEMENT. IN NO EVENT
 * SHALL THE AUTHORS OR COPYRIGHT HOLDERS BE LIABLE FOR ANY CLAIM, DAMAGES OR OTHER
 * LIABILITY, WHETHER IN AN ACTION OF CONTRACT, TORT OR OTHERWISE, ARISING FROM, OUT OF
 * OR IN CONNECTION WITH THE SOFTWARE OR THE USE OR OTHER DEALINGS IN THE SOFTWARE.
 */
/* Is this code over documented? Possibly. 
 * We try to follow this (at least we are evolving to it). It's worth a read.
 * ftp://ftp.idsoftware.com/idstuff/doom3/source/CodeStyleConventions.doc
 */
/* Xmega project setup notes:
 * from: http://www.avrfreaks.net/index.php?name=PNphpBB2&file=viewtopic&t=117023
 * "Yes it's definitely worth making WinAVR work. To install WinAVR for the project use 
 * Project-Configuration Options and under Custom Options untick the "Use toolchain" box 
 * then set the top one to \winavr\bin\avr-gcc.exe  (C:\WinAVR-20100110\bin\avr-gcc.exe)
 * and the lower one to \winavr\utils\bin\make.exe  (C:\WinAVR-20100110\utils\bin\make.exe)"
 */

#ifndef TINYG_H_ONCE
#define TINYG_H_ONCE

// common system includes
#include <ctype.h>					
#include <stdint.h>
#include <stdlib.h>
#include <stdbool.h>
#include <stdio.h>
#include <string.h>
#include <math.h>

//#include "MotatePins.h"

/****** REVISIONS ******/

<<<<<<< HEAD
//#define TINYG_FIRMWARE_BUILD   		409.04	// error correction working in test
=======
//#define TINYG_FIRMWARE_BUILD   		406.05	// testing and cleanup - stepper reset still not right for initial negative movement
>>>>>>> 16ba88e6
#define TINYG_FIRMWARE_VERSION		0.97	// firmware major version
#define TINYG_HARDWARE_PLATFORM		1		// hardware platform indicator (1 = Xmega series)
#define TINYG_HARDWARE_VERSION		8		// hardware platform revision number (defaults to)
#define TINYG_HARDWARE_VERSION_MAX (TINYG_HARDWARE_VERSION)

/****** COMPILE-TIME SETTINGS ******/

<<<<<<< HEAD
#define __STEP_CORRECTION
#define __JERK_EXEC							// comment to use forward difference based exec vs jerk computed exec
//#define __SIMULATION						// shorthand to keep from having to comment and uncomment the below:

#ifndef __SIMULATION
  #define __TEXT_MODE						// comment out to disable text mode support (saves ~9Kb)
  #define __HELP_SCREENS					// comment out to disable help screens 		(saves ~3.5Kb)
  #define __CANNED_TESTS 					// comment out to remove $tests 			(saves ~12Kb)
#endif
  #define __TEST_99 						// comment out to remove diagnostic test 99
=======
#define __JERK_EXEC				// comment to use forward difference based exec vs jerk computed exec
//#define __SIMULATION			// shorthand to keep from having to comment and uncomment the below:

#ifndef __SIMULATION
//  #define __TEXT_MODE						// comment out to disable text mode support (saves ~9Kb)
//  #define __HELP_SCREENS					// comment out to disable help screens 		(saves ~3.5Kb)
//  #define __CANNED_TESTS 					// comment out to remove $tests 			(saves ~12Kb)
//  #define __TEST_99 						// comment out to remove diagnostic test 99
#endif

>>>>>>> 16ba88e6

/****** DEVELOPMENT SETTINGS ******/

#ifdef __SIMULATION
  #define __CANNED_STARTUP					// run any canned startup moves
  #define __DISABLE_PERSISTENCE				// disable EEPROM writes for faster simulation
  #define __SUPPRESS_STARTUP_MESSAGES 		// what it says
<<<<<<< HEAD
  #define __SUPPRESS_STATUS_REPORTS 		// what it says
  #define __SUPPRESS_QUEUE_REPORTS 			// what it says
  #define __SUPRESS_DIAGNOSTIC_DISPLAYS
  #define __SILENCE_JSON_RESPONSES
#endif


//#define __UNIT_TESTS						// master enable for unit tests; USAGE: uncomment test in .h file
=======
#endif
// #define __UNIT_TESTS						// master enable for unit tests; USAGE: uncomment test in .h file
 
>>>>>>> 16ba88e6

//#ifndef WEAK
//#define WEAK  __attribute__ ((weak))
//#endif

/************************************************************************************
 ***** PLATFORM COMPATIBILITY *******************************************************
 ************************************************************************************/
#undef __AVR
#define __AVR
//#undef __ARM
//#define __ARM

/*********************
 * AVR Compatibility *
 *********************/
#ifdef __AVR

#include <avr/pgmspace.h>		// defines PROGMEM and PSTR

typedef char char_t;			// ARM/C++ version uses uint8_t as char_t

																	// gets rely on cmd->index having been set
#define GET_TABLE_WORD(a)  pgm_read_word(&cfgArray[cmd->index].a)	// get word value from cfgArray
#define GET_TABLE_BYTE(a)  pgm_read_byte(&cfgArray[cmd->index].a)	// get byte value from cfgArray
#define GET_TABLE_FLOAT(a) pgm_read_float(&cfgArray[cmd->index].a)	// get float value from cfgArray
<<<<<<< HEAD
#define GET_TOKEN_BYTE(a)  (char_t)pgm_read_byte(&cfgArray[i].a)	// get token byte value from cfgArray

// populate the shared buffer with the token string given the index
#define GET_TOKEN_STRING(i,a) strcpy_P(a, (char *)&cfgArray[(index_t)i].token);

// get text from an array of strings in PGM and convert to RAM string
#define GET_TEXT_ITEM(b,a) strncpy_P(shared_buf,(const char *)pgm_read_word(&b[a]), MESSAGE_LEN-1) 

// get units from array of strings in PGM and convert to RAM string
#define GET_UNITS(a) 	   strncpy_P(shared_buf,(const char *)pgm_read_word(&msg_units[cm_get_units_mode(a)]), MESSAGE_LEN-1)
=======
#define GET_TOKEN_BYTE(i,a) (char_t)pgm_read_byte(&cfgArray[i].a)	// get token byte value from cfgArray

// populate the shared buffer with the token string given the index
#define GET_TOKEN_STRING(i,a) strcpy_P(a, (char *)&cfgArray[(index_t)i].token);
//#define GET_TOKEN_STRING(i) strcpy_P(shared_buf, (char *)&cfgArray[(index_t)i].token);

// get text from an array of strings in PGM and convert to RAM string
#define GET_TEXT_ITEM(b,a) strncpy_P(shared_buf,(const char *)pgm_read_word(&b[a]),SHARED_BUF_LEN) 

// get units from array of strings in PGM and convert to RAM string
#define GET_UNITS(a) 	   strncpy_P(shared_buf,(const char *)pgm_read_word(&msg_units[cm_get_units_mode(a)]),SHARED_BUF_LEN)
>>>>>>> 16ba88e6

// IO settings
#define STD_IN 	XIO_DEV_USB		// default IO settings
#define STD_OUT	XIO_DEV_USB
#define STD_ERR	XIO_DEV_USB

// String compatibility
#define strtof strtod			// strtof is not in the AVR lib

#endif // __AVR

/*********************
 * ARM Compatibility *
 *********************/
#ifdef __ARM
								// Use macros to fake out AVR's PROGMEM and other AVRisms.
#define PROGMEM					// ignore PROGMEM declarations in ARM/GCC++
#define PSTR (const char *)		// AVR macro is: PSTR(s) ((const PROGMEM char *)(s))

typedef uint8_t char_t;			// In the ARM/GCC++ version char_t is typedef'd to uint8_t 
								// because in C++ uint8_t and char are distinct types and 
								// we want chars to behave as uint8's

<<<<<<< HEAD
													// gets rely on cmd->index having been set
#define GET_TABLE_WORD(a)  cfgArray[cmd->index].a	// get word value from cfgArray
#define GET_TABLE_BYTE(a)  cfgArray[cmd->index].a	// get byte value from cfgArray
#define GET_TABLE_FLOAT(a) cfgArray[cmd->index].a	// get byte value from cfgArray
#define GET_TOKEN_BYTE(i,a) (char_t)cfgArray[i].a	// get token byte value from cfgArray

#define GET_TOKEN_STRING(i,a) cfgArray[(index_t)i].a
//#define GET_TOKEN_STRING(i,a) (char_t)cfgArray[i].token)// populate the token string given the index

#define GET_TEXT_ITEM(b,a) b[a]						// get text from an array of strings in flash
=======
														// gets rely on cmd->index having been set
#define GET_TABLE_WORD(a)  cfgArray[cmd->index].a		// get word value from cfgArray
#define GET_TABLE_BYTE(a)  cfgArray[cmd->index].a		// get byte value from cfgArray
#define GET_TABLE_FLOAT(a) cfgArray[cmd->index].a		// get byte value from cfgArray
#define GET_TOKEN_BYTE(i,a) (char_t)cfgArray[i].a		// get token byte value from cfgArray

// populate the token string given the index
//#define GET_TOKEN_STRING(i,a) (char_t)cfgArray[i].token)// populate the token string given the index

#define GET_TEXT_ITEM(b,a) b[a]							// get text from an array of strings in flash
>>>>>>> 16ba88e6
#define GET_UNITS(a) msg_units[cm_get_units_mode(a)]

// IO settings
#define DEV_STDIN 0				// STDIO defaults - stdio is not yet used in the ARM version
#define DEV_STDOUT 0
#define DEV_STDERR 0

/* String compatibility
 *
 * The ARM stdio functions we are using still use char as input and output. The macros
 * below do the casts for most cases, but not all. Vararg functions like the printf()
 * family need special handling. These like char * as input and require casts as per:
 *
 *   printf((const char *)"Good Morning Hoboken!\n");
 *
 * The AVR also has "_P" variants that take PROGMEM strings as args.
 * On the ARM/GCC++ the _P functions are just aliases of the non-P variants.
 */
#define strncpy(d,s,l) (char_t *)strncpy((char *)d, (char *)s, l)
#define strpbrk(d,s) (char_t *)strpbrk((char *)d, (char *)s)
#define strcpy(d,s) (char_t *)strcpy((char *)d, (char *)s)
#define strcat(d,s) (char_t *)strcat((char *)d, (char *)s)
#define strstr(d,s) (char_t *)strstr((char *)d, (char *)s)
#define strchr(d,s) (char_t *)strchr((char *)d, (char)s)
#define strcmp(d,s) strcmp((char *)d, (char *)s)
#define strtod(d,p) strtod((char *)d, (char **)p)
#define strtof(d,p) strtof((char *)d, (char **)p)
#define strlen(s) strlen((char *)s)
#define isdigit(c) isdigit((char)c)
#define isalnum(c) isalnum((char)c)
#define tolower(c) (char_t)tolower((char)c)
#define toupper(c) (char_t)toupper((char)c)

#define printf_P printf		// these functions want char * as inputs, not char_t *
#define fprintf_P fprintf	// just sayin'
#define sprintf_P sprintf
#define strcpy_P strcpy

#endif // __ARM

/******************************************************************************
 ***** TINYG APPLICATION DEFINITIONS ******************************************
 ******************************************************************************/

typedef uint16_t magic_t;		// magic number size
#define MAGICNUM 0x12EF			// used for memory integrity assertions

/***** Axes, motors & PWM channels used by the application *****/
// Axes, motors & PWM channels must be defines (not enums) so #ifdef <value> can be used

#define AXES		6			// number of axes supported in this version
<<<<<<< HEAD
#define HOMING_AXES	4			// number of axes that can be homed (assumes Zxyabc sequence)
=======
#define HOMING_AXES 4			// number of axes that can be homed (assumes Zxyabc sequence) 
>>>>>>> 16ba88e6
#define MOTORS		4			// number of motors on the board
#define COORDS		6			// number of supported coordinate systems (1-6)
#define PWMS		2			// number of supported PWM channels

// Note: If you change COORDS you must adjust the entries in cfgArray table in config.c

#define AXIS_X		0
#define AXIS_Y		1
#define AXIS_Z		2
#define AXIS_A		3
#define AXIS_B		4
#define AXIS_C		5
<<<<<<< HEAD
#define AXIS_U		6			// reserved
#define AXIS_V		7			// reserved
#define AXIS_W		8			// reserved
=======
#define AXIS_U 		6			// reserved
#define AXIS_V 		7			// reserved
#define AXIS_W 		8			// reserved
>>>>>>> 16ba88e6

#define MOTOR_1		0 			// define motor numbers and array indexes
#define MOTOR_2		1			// must be defines. enums don't work
#define MOTOR_3		2
#define MOTOR_4		3
#define MOTOR_5		4
<<<<<<< HEAD
#define MOTOR_6		5
=======
#define MOTOR_6 	5
>>>>>>> 16ba88e6

#define PWM_1		0
#define PWM_2		1

/************************************************************************************ 
 * STATUS CODES
 *
 * The first code range (0-19) is aligned with the XIO codes and must be so.
 * Please don't change them without checking the corresponding values in xio.h
 *
 * Any changes to the ranges also require changing the message strings and 
 * string array in report.c
 *
 * ritorno is a handy way to provide exception returns 
 * It returns only if an error occurred. (ritorno is Italian for return) 
 */
typedef uint8_t stat_t;
<<<<<<< HEAD
extern stat_t status_code;				// allocated in main.c

#define MESSAGE_LEN 80					// global message string storage allocation
=======
#define SHARED_BUF_LEN 64				// string and status message string storage allocation

extern stat_t status_code;				// allocated in main.c
>>>>>>> 16ba88e6
extern char shared_buf[];				// allocated in main.c

char *get_status_message(stat_t status);

#define ritorno(a) if((status_code=a) != STAT_OK) { return(status_code); }

// OS, communications and low-level status (must align with XIO_xxxx codes in xio.h)
#define	STAT_OK 0						// function completed OK
#define	STAT_ERROR 1					// generic error return (EPERM)
#define	STAT_EAGAIN 2					// function would block here (call again)
#define	STAT_NOOP 3						// function had no-operation
#define	STAT_COMPLETE 4					// operation is complete
#define STAT_TERMINATE 5				// operation terminated (gracefully)
#define STAT_RESET 6					// operation was hard reset (sig kill)
#define	STAT_EOL 7						// function returned end-of-line
#define	STAT_EOF 8						// function returned end-of-file
#define	STAT_FILE_NOT_OPEN 9
#define	STAT_FILE_SIZE_EXCEEDED 10
#define	STAT_NO_SUCH_DEVICE 11
#define	STAT_BUFFER_EMPTY 12
#define	STAT_BUFFER_FULL 13
#define	STAT_BUFFER_FULL_FATAL 14
#define	STAT_INITIALIZING 15			// initializing - not ready for use
#define	STAT_ENTERING_BOOT_LOADER 16	// this code actually emitted from boot loader, not TinyG
#define	STAT_ERROR_17 17
#define	STAT_ERROR_18 18
#define	STAT_ERROR_19 19				// NOTE: XIO codes align to here

// Internal errors and startup messages
#define	STAT_INTERNAL_ERROR 20			// unrecoverable internal error
#define	STAT_INTERNAL_RANGE_ERROR 21	// number range other than by user input
#define	STAT_FLOATING_POINT_ERROR 22	// number conversion error
#define	STAT_DIVIDE_BY_ZERO 23
#define	STAT_INVALID_ADDRESS 24
#define	STAT_READ_ONLY_ADDRESS 25
#define	STAT_INIT_FAIL 26
#define	STAT_ALARMED 27
#define	STAT_ERROR_28 28
#define	STAT_ERROR_29 29
#define	STAT_ERROR_30 30
#define	STAT_ERROR_31 31
#define	STAT_ERROR_32 32
#define	STAT_ERROR_33 33
#define	STAT_ERROR_34 34
#define	STAT_ERROR_35 35
#define	STAT_ERROR_36 36
#define	STAT_ERROR_37 37
#define	STAT_ERROR_38 38
#define	STAT_ERROR_39 39

// Input errors (400's, if you will)
#define	STAT_UNRECOGNIZED_COMMAND 40		// parser didn't recognize the command
#define	STAT_EXPECTED_COMMAND_LETTER 41		// malformed line to parser
#define	STAT_BAD_NUMBER_FORMAT 42			// number format error
#define	STAT_INPUT_EXCEEDS_MAX_LENGTH 43	// input string is too long
#define	STAT_INPUT_VALUE_TOO_SMALL 44		// input error: value is under minimum
#define	STAT_INPUT_VALUE_TOO_LARGE 45		// input error: value is over maximum
#define	STAT_INPUT_VALUE_RANGE_ERROR 46		// input error: value is out-of-range
#define	STAT_INPUT_VALUE_UNSUPPORTED 47		// input error: value is not supported
#define	STAT_JSON_SYNTAX_ERROR 48			// JSON input string is not well formed
#define	STAT_JSON_TOO_MANY_PAIRS 49			// JSON input string has too many JSON pairs
#define	STAT_JSON_TOO_LONG 50				// JSON output exceeds buffer size
#define	STAT_NO_BUFFER_SPACE 51				// Buffer pool is full and cannot perform this operation
#define	STAT_CONFIG_NOT_TAKEN 52			// configuration value not taken while in machining cycle
#define	STAT_ERROR_53 53
#define	STAT_ERROR_54 54
#define	STAT_ERROR_55 55
#define	STAT_ERROR_56 56
#define	STAT_ERROR_57 57
#define	STAT_ERROR_58 58
#define	STAT_ERROR_59 59

// Gcode and machining errors
#define	STAT_MINIMUM_LENGTH_MOVE_ERROR 60	// move is less than minimum length
#define	STAT_MINIMUM_TIME_MOVE_ERROR 61		// move is less than minimum time
#define	STAT_GCODE_BLOCK_SKIPPED 62			// block is too short - was skipped
#define	STAT_GCODE_INPUT_ERROR 63			// general error for gcode input
#define	STAT_GCODE_FEEDRATE_ERROR 64		// move has no feedrate
#define	STAT_GCODE_AXIS_WORD_MISSING 65		// command requires at least one axis present
#define	STAT_MODAL_GROUP_VIOLATION 66		// gcode modal group error
#define	STAT_HOMING_CYCLE_FAILED 67			// homing cycle did not complete
#define	STAT_MAX_TRAVEL_EXCEEDED 68
#define	STAT_MAX_SPINDLE_SPEED_EXCEEDED 69
#define	STAT_ARC_SPECIFICATION_ERROR 70		// arc specification error
#define	STAT_SOFT_LIMIT_EXCEEDED 71			// soft limit error
#define	STAT_COMMAND_NOT_ACCEPTED 72		// command cannot be accepted at this time
#define	STAT_PROBING_CYCLE_FAILED 73		// probing cycle did not complete
#define	STAT_JOGGING_CYCLE_FAILED 74		// jogging cycle did not complete
#define	STAT_MACHINE_ALARMED 75				// machine is alarmed. Command not processed
#define	STAT_LIMIT_SWITCH_HIT 76			// a limit switch was hit causing sutdown
<<<<<<< HEAD
#define	STAT_HOMING_ERROR_BAD_OR_NO_AXIS 77
#define	STAT_HOMING_ERROR_ZERO_SEARCH_VELOCITY 78
#define	STAT_HOMING_ERROR_ZERO_LATCH_VELOCITY 79
#define	STAT_HOMING_ERROR_TRAVEL_MIN_MAX_IS_ZERO 80
#define	STAT_HOMING_ERROR_NEGATIVE_LATCH_BACKOFF 81
#define	STAT_HOMING_ERROR_SWITCH_MISCONFIGURATION 82
#define	STAT_PREP_LINE_MOVE_TIME_IS_INFINITE 83
#define	STAT_PREP_LINE_MOVE_TIME_IS_NAN 84
=======
#define	STAT_ERROR_77 77
#define	STAT_ERROR_78 78
#define	STAT_ERROR_79 79
#define	STAT_ERROR_80 80
#define	STAT_ERROR_81 81
#define	STAT_ERROR_82 82
#define	STAT_ERROR_83 83
#define	STAT_ERROR_84 84
>>>>>>> 16ba88e6
#define	STAT_ERROR_85 85
#define	STAT_ERROR_86 86
#define	STAT_ERROR_87 87
#define	STAT_ERROR_88 88
#define	STAT_ERROR_89 89
#define	STAT_ERROR_90 90
#define	STAT_ERROR_91 91
#define	STAT_ERROR_92 92
#define	STAT_ERROR_93 93
#define	STAT_ERROR_94 94
#define	STAT_ERROR_95 95
#define	STAT_ERROR_96 96
#define	STAT_ERROR_97 97
#define	STAT_ERROR_98 98
#define	STAT_ERROR_99 99

<<<<<<< HEAD
// Assertion failures
=======
// Assertion failures and application specific other fatal errors 
>>>>>>> 16ba88e6
#define	STAT_GENERIC_ASSERTION_FAILURE 100	// generic assertion failure - unclassified
#define STAT_GENERIC_EXCEPTION_REPORT 101	// used for test
#define	STAT_MEMORY_FAULT 102				// generic memory corruption detected by magic numbers
#define	STAT_STACK_OVERFLOW 103
<<<<<<< HEAD
#define	STAT_XIO_ASSERTION_FAILURE 104
#define	STAT_CONTROLLER_ASSERTION_FAILURE 105
#define	STAT_CANONICAL_MACHINE_ASSERTION_FAILURE 106
#define	STAT_PLANNER_ASSERTION_FAILURE 107
#define	STAT_STEPPER_ASSERTION_FAILURE 108
#define	STAT_ENCODER_ASSERTION_FAILURE 109
=======
#define	STAT_CONTROLLER_ASSERTION_FAILURE 104
#define	STAT_CANONICAL_MACHINE_ASSERTION_FAILURE 105
#define	STAT_PLANNER_ASSERTION_FAILURE 106
#define	STAT_STEPPER_ASSERTION_FAILURE 107
#define	STAT_XIO_ASSERTION_FAILURE 108
#define	STAT_PREP_LINE_MOVE_TIME_IS_INFINITE 109
#define	STAT_PREP_LINE_MOVE_TIME_IS_NAN 110

>>>>>>> 16ba88e6

#endif // End of include guard: TINYG2_H_ONCE<|MERGE_RESOLUTION|>--- conflicted
+++ resolved
@@ -2,11 +2,7 @@
  * tinyg.h - tinyg main header
  * This file is part of the TinyG project
  *
-<<<<<<< HEAD
  * Copyright (c) 2013 Alden S. Hart, Jr.
-=======
- * Copyright (c) 2010 - 2013 Alden S. Hart, Jr.
->>>>>>> 16ba88e6
  *
  * This file ("the software") is free software: you can redistribute it and/or modify
  * it under the terms of the GNU General Public License, version 2 as published by the
@@ -48,11 +44,7 @@
 
 /****** REVISIONS ******/
 
-<<<<<<< HEAD
 //#define TINYG_FIRMWARE_BUILD   		409.04	// error correction working in test
-=======
-//#define TINYG_FIRMWARE_BUILD   		406.05	// testing and cleanup - stepper reset still not right for initial negative movement
->>>>>>> 16ba88e6
 #define TINYG_FIRMWARE_VERSION		0.97	// firmware major version
 #define TINYG_HARDWARE_PLATFORM		1		// hardware platform indicator (1 = Xmega series)
 #define TINYG_HARDWARE_VERSION		8		// hardware platform revision number (defaults to)
@@ -60,10 +52,9 @@
 
 /****** COMPILE-TIME SETTINGS ******/
 
-<<<<<<< HEAD
 #define __STEP_CORRECTION
-#define __JERK_EXEC							// comment to use forward difference based exec vs jerk computed exec
-//#define __SIMULATION						// shorthand to keep from having to comment and uncomment the below:
+#define __JERK_EXEC				// comment to use forward difference based exec vs jerk computed exec
+//#define __SIMULATION			// shorthand to keep from having to comment and uncomment the below:
 
 #ifndef __SIMULATION
   #define __TEXT_MODE						// comment out to disable text mode support (saves ~9Kb)
@@ -71,18 +62,6 @@
   #define __CANNED_TESTS 					// comment out to remove $tests 			(saves ~12Kb)
 #endif
   #define __TEST_99 						// comment out to remove diagnostic test 99
-=======
-#define __JERK_EXEC				// comment to use forward difference based exec vs jerk computed exec
-//#define __SIMULATION			// shorthand to keep from having to comment and uncomment the below:
-
-#ifndef __SIMULATION
-//  #define __TEXT_MODE						// comment out to disable text mode support (saves ~9Kb)
-//  #define __HELP_SCREENS					// comment out to disable help screens 		(saves ~3.5Kb)
-//  #define __CANNED_TESTS 					// comment out to remove $tests 			(saves ~12Kb)
-//  #define __TEST_99 						// comment out to remove diagnostic test 99
-#endif
-
->>>>>>> 16ba88e6
 
 /****** DEVELOPMENT SETTINGS ******/
 
@@ -90,20 +69,14 @@
   #define __CANNED_STARTUP					// run any canned startup moves
   #define __DISABLE_PERSISTENCE				// disable EEPROM writes for faster simulation
   #define __SUPPRESS_STARTUP_MESSAGES 		// what it says
-<<<<<<< HEAD
   #define __SUPPRESS_STATUS_REPORTS 		// what it says
   #define __SUPPRESS_QUEUE_REPORTS 			// what it says
   #define __SUPRESS_DIAGNOSTIC_DISPLAYS
   #define __SILENCE_JSON_RESPONSES
 #endif
-
+ 
 
 //#define __UNIT_TESTS						// master enable for unit tests; USAGE: uncomment test in .h file
-=======
-#endif
-// #define __UNIT_TESTS						// master enable for unit tests; USAGE: uncomment test in .h file
- 
->>>>>>> 16ba88e6
 
 //#ifndef WEAK
 //#define WEAK  __attribute__ ((weak))
@@ -130,7 +103,6 @@
 #define GET_TABLE_WORD(a)  pgm_read_word(&cfgArray[cmd->index].a)	// get word value from cfgArray
 #define GET_TABLE_BYTE(a)  pgm_read_byte(&cfgArray[cmd->index].a)	// get byte value from cfgArray
 #define GET_TABLE_FLOAT(a) pgm_read_float(&cfgArray[cmd->index].a)	// get float value from cfgArray
-<<<<<<< HEAD
 #define GET_TOKEN_BYTE(a)  (char_t)pgm_read_byte(&cfgArray[i].a)	// get token byte value from cfgArray
 
 // populate the shared buffer with the token string given the index
@@ -141,19 +113,6 @@
 
 // get units from array of strings in PGM and convert to RAM string
 #define GET_UNITS(a) 	   strncpy_P(shared_buf,(const char *)pgm_read_word(&msg_units[cm_get_units_mode(a)]), MESSAGE_LEN-1)
-=======
-#define GET_TOKEN_BYTE(i,a) (char_t)pgm_read_byte(&cfgArray[i].a)	// get token byte value from cfgArray
-
-// populate the shared buffer with the token string given the index
-#define GET_TOKEN_STRING(i,a) strcpy_P(a, (char *)&cfgArray[(index_t)i].token);
-//#define GET_TOKEN_STRING(i) strcpy_P(shared_buf, (char *)&cfgArray[(index_t)i].token);
-
-// get text from an array of strings in PGM and convert to RAM string
-#define GET_TEXT_ITEM(b,a) strncpy_P(shared_buf,(const char *)pgm_read_word(&b[a]),SHARED_BUF_LEN) 
-
-// get units from array of strings in PGM and convert to RAM string
-#define GET_UNITS(a) 	   strncpy_P(shared_buf,(const char *)pgm_read_word(&msg_units[cm_get_units_mode(a)]),SHARED_BUF_LEN)
->>>>>>> 16ba88e6
 
 // IO settings
 #define STD_IN 	XIO_DEV_USB		// default IO settings
@@ -177,29 +136,16 @@
 								// because in C++ uint8_t and char are distinct types and 
 								// we want chars to behave as uint8's
 
-<<<<<<< HEAD
-													// gets rely on cmd->index having been set
-#define GET_TABLE_WORD(a)  cfgArray[cmd->index].a	// get word value from cfgArray
-#define GET_TABLE_BYTE(a)  cfgArray[cmd->index].a	// get byte value from cfgArray
-#define GET_TABLE_FLOAT(a) cfgArray[cmd->index].a	// get byte value from cfgArray
-#define GET_TOKEN_BYTE(i,a) (char_t)cfgArray[i].a	// get token byte value from cfgArray
-
-#define GET_TOKEN_STRING(i,a) cfgArray[(index_t)i].a
-//#define GET_TOKEN_STRING(i,a) (char_t)cfgArray[i].token)// populate the token string given the index
-
-#define GET_TEXT_ITEM(b,a) b[a]						// get text from an array of strings in flash
-=======
 														// gets rely on cmd->index having been set
 #define GET_TABLE_WORD(a)  cfgArray[cmd->index].a		// get word value from cfgArray
 #define GET_TABLE_BYTE(a)  cfgArray[cmd->index].a		// get byte value from cfgArray
 #define GET_TABLE_FLOAT(a) cfgArray[cmd->index].a		// get byte value from cfgArray
 #define GET_TOKEN_BYTE(i,a) (char_t)cfgArray[i].a		// get token byte value from cfgArray
 
-// populate the token string given the index
+#define GET_TOKEN_STRING(i,a) cfgArray[(index_t)i].a
 //#define GET_TOKEN_STRING(i,a) (char_t)cfgArray[i].token)// populate the token string given the index
 
 #define GET_TEXT_ITEM(b,a) b[a]							// get text from an array of strings in flash
->>>>>>> 16ba88e6
 #define GET_UNITS(a) msg_units[cm_get_units_mode(a)]
 
 // IO settings
@@ -251,11 +197,7 @@
 // Axes, motors & PWM channels must be defines (not enums) so #ifdef <value> can be used
 
 #define AXES		6			// number of axes supported in this version
-<<<<<<< HEAD
-#define HOMING_AXES	4			// number of axes that can be homed (assumes Zxyabc sequence)
-=======
 #define HOMING_AXES 4			// number of axes that can be homed (assumes Zxyabc sequence) 
->>>>>>> 16ba88e6
 #define MOTORS		4			// number of motors on the board
 #define COORDS		6			// number of supported coordinate systems (1-6)
 #define PWMS		2			// number of supported PWM channels
@@ -268,26 +210,16 @@
 #define AXIS_A		3
 #define AXIS_B		4
 #define AXIS_C		5
-<<<<<<< HEAD
-#define AXIS_U		6			// reserved
-#define AXIS_V		7			// reserved
-#define AXIS_W		8			// reserved
-=======
 #define AXIS_U 		6			// reserved
 #define AXIS_V 		7			// reserved
 #define AXIS_W 		8			// reserved
->>>>>>> 16ba88e6
 
 #define MOTOR_1		0 			// define motor numbers and array indexes
 #define MOTOR_2		1			// must be defines. enums don't work
 #define MOTOR_3		2
 #define MOTOR_4		3
 #define MOTOR_5		4
-<<<<<<< HEAD
-#define MOTOR_6		5
-=======
 #define MOTOR_6 	5
->>>>>>> 16ba88e6
 
 #define PWM_1		0
 #define PWM_2		1
@@ -305,15 +237,9 @@
  * It returns only if an error occurred. (ritorno is Italian for return) 
  */
 typedef uint8_t stat_t;
-<<<<<<< HEAD
 extern stat_t status_code;				// allocated in main.c
 
 #define MESSAGE_LEN 80					// global message string storage allocation
-=======
-#define SHARED_BUF_LEN 64				// string and status message string storage allocation
-
-extern stat_t status_code;				// allocated in main.c
->>>>>>> 16ba88e6
 extern char shared_buf[];				// allocated in main.c
 
 char *get_status_message(stat_t status);
@@ -404,7 +330,6 @@
 #define	STAT_JOGGING_CYCLE_FAILED 74		// jogging cycle did not complete
 #define	STAT_MACHINE_ALARMED 75				// machine is alarmed. Command not processed
 #define	STAT_LIMIT_SWITCH_HIT 76			// a limit switch was hit causing sutdown
-<<<<<<< HEAD
 #define	STAT_HOMING_ERROR_BAD_OR_NO_AXIS 77
 #define	STAT_HOMING_ERROR_ZERO_SEARCH_VELOCITY 78
 #define	STAT_HOMING_ERROR_ZERO_LATCH_VELOCITY 79
@@ -413,16 +338,6 @@
 #define	STAT_HOMING_ERROR_SWITCH_MISCONFIGURATION 82
 #define	STAT_PREP_LINE_MOVE_TIME_IS_INFINITE 83
 #define	STAT_PREP_LINE_MOVE_TIME_IS_NAN 84
-=======
-#define	STAT_ERROR_77 77
-#define	STAT_ERROR_78 78
-#define	STAT_ERROR_79 79
-#define	STAT_ERROR_80 80
-#define	STAT_ERROR_81 81
-#define	STAT_ERROR_82 82
-#define	STAT_ERROR_83 83
-#define	STAT_ERROR_84 84
->>>>>>> 16ba88e6
 #define	STAT_ERROR_85 85
 #define	STAT_ERROR_86 86
 #define	STAT_ERROR_87 87
@@ -439,31 +354,16 @@
 #define	STAT_ERROR_98 98
 #define	STAT_ERROR_99 99
 
-<<<<<<< HEAD
 // Assertion failures
-=======
-// Assertion failures and application specific other fatal errors 
->>>>>>> 16ba88e6
 #define	STAT_GENERIC_ASSERTION_FAILURE 100	// generic assertion failure - unclassified
 #define STAT_GENERIC_EXCEPTION_REPORT 101	// used for test
 #define	STAT_MEMORY_FAULT 102				// generic memory corruption detected by magic numbers
 #define	STAT_STACK_OVERFLOW 103
-<<<<<<< HEAD
 #define	STAT_XIO_ASSERTION_FAILURE 104
 #define	STAT_CONTROLLER_ASSERTION_FAILURE 105
 #define	STAT_CANONICAL_MACHINE_ASSERTION_FAILURE 106
 #define	STAT_PLANNER_ASSERTION_FAILURE 107
 #define	STAT_STEPPER_ASSERTION_FAILURE 108
 #define	STAT_ENCODER_ASSERTION_FAILURE 109
-=======
-#define	STAT_CONTROLLER_ASSERTION_FAILURE 104
-#define	STAT_CANONICAL_MACHINE_ASSERTION_FAILURE 105
-#define	STAT_PLANNER_ASSERTION_FAILURE 106
-#define	STAT_STEPPER_ASSERTION_FAILURE 107
-#define	STAT_XIO_ASSERTION_FAILURE 108
-#define	STAT_PREP_LINE_MOVE_TIME_IS_INFINITE 109
-#define	STAT_PREP_LINE_MOVE_TIME_IS_NAN 110
-
->>>>>>> 16ba88e6
 
 #endif // End of include guard: TINYG2_H_ONCE